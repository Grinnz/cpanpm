--- conflicted
+++ resolved
@@ -35,11 +35,7 @@
 package CPAN::Mirrors;
 use strict;
 use vars qw($VERSION $urllist $silent);
-<<<<<<< HEAD
-$VERSION = "2.00";
-=======
 $VERSION = "1.9600";
->>>>>>> 2d5e33ce
 
 use Carp;
 use FileHandle;
