--- conflicted
+++ resolved
@@ -1590,13 +1590,6 @@
                 $CPAN::Frontend->mywarn("Couldn't find directory $ans\n".
                                         "or directory is not writable. Please retry.\n");
             }
-<<<<<<< HEAD
-        } continue {
-                if (++$loop > 5) {
-                    $CPAN::Frontend->mydie("Giving up");
-                }
-=======
->>>>>>> 88b847f9
         }
         $CPAN::Config->{cpan_home} = $ans;
     }
